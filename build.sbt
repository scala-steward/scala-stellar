ThisBuild / homepage := Some(url("https://github.com/synesso/scala-stellar"))
ThisBuild / scalaVersion := "2.13.6"

lazy val `scala-stellar` = project
  .in(file("."))
  .enablePlugins(ScalaUnidocPlugin)
  .aggregate(protocol, horizon)

lazy val protocol = project
  .in(file("protocol"))
  .settings(
    resolvers ++= List(
      Resolver.jcenterRepo,
      "jitpack" at "https://jitpack.io"
    ),
    libraryDependencies ++= List(
      "com.github.synesso" % "stellar-xdr-jre" % "17.0.0",
      "com.gu" %% "spy" % "0.1.1",
      "com.squareup.okio" % "okio" % "2.8.0",
      "commons-codec" % "commons-codec" % "1.15",
      "org.typelevel" %% "cats-core" % "2.6.1",
      "net.i2p.crypto" % "eddsa" % "0.3.0",
      "com.squareup.okio" % "okio" % "2.10.0",
    ) ::: logging ::: specs2,
    scalacOptions ++= List("-deprecation", "-feature"),
    coverage(95)
  )

lazy val horizon = project
  .in(file("horizon"))
  .dependsOn(protocol % "compile->compile;test->test")
  .enablePlugins(BuildInfoPlugin).settings(
    buildInfoPackage := "stellar"
  )
  .settings(
    libraryDependencies ++= List(
      "com.squareup.okhttp3" % "okhttp" % "4.9.1",
      "org.json4s" %% "json4s-native" % "4.0.1",
    ),
    scalacOptions ++= List("-deprecation", "-feature"),
    coverage(95),
    Test / parallelExecution := !scala.sys.env.get("PARALLEL_SPEC_EXECUTION").contains("false")
  )

val logging = List(
<<<<<<< HEAD
  "ch.qos.logback" % "logback-classic" % "1.2.4",
  "com.typesafe.scala-logging" %% "scala-logging" % "3.9.3",
  "org.slf4j" % "slf4j-simple" % "2.0.0-alpha1" % Test
=======
  "ch.qos.logback" % "logback-classic" % "1.2.3",
  "com.typesafe.scala-logging" %% "scala-logging" % "3.9.4",
  "org.slf4j" % "slf4j-simple" % "2.0.0-alpha2" % Test
>>>>>>> be2bd188
)
val specs2 = List(
  "org.specs2" %% "specs2-core" % "4.12.3" % "test",
  "org.specs2" %% "specs2-scalacheck" % "4.12.3" % "test",
)

def coverage(min: Int) = List(
  coverageMinimumStmtTotal := min,
  coverageFailOnMinimum := true,
)<|MERGE_RESOLUTION|>--- conflicted
+++ resolved
@@ -43,15 +43,9 @@
   )
 
 val logging = List(
-<<<<<<< HEAD
   "ch.qos.logback" % "logback-classic" % "1.2.4",
-  "com.typesafe.scala-logging" %% "scala-logging" % "3.9.3",
-  "org.slf4j" % "slf4j-simple" % "2.0.0-alpha1" % Test
-=======
-  "ch.qos.logback" % "logback-classic" % "1.2.3",
   "com.typesafe.scala-logging" %% "scala-logging" % "3.9.4",
   "org.slf4j" % "slf4j-simple" % "2.0.0-alpha2" % Test
->>>>>>> be2bd188
 )
 val specs2 = List(
   "org.specs2" %% "specs2-core" % "4.12.3" % "test",
